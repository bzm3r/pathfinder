--- conflicted
+++ resolved
@@ -63,11 +63,8 @@
 static RECT_LINE_INDICES:         [u32; 8] = [0, 1, 1, 2, 2, 3, 3, 0];
 static OUTLINE_RECT_LINE_INDICES: [u32; 8] = [0, 1, 2, 3, 4, 5, 6, 7];
 
-<<<<<<< HEAD
+
 pub struct UI<D> where D: PfDevice {
-=======
-pub struct UIPresenter<D> where D: Device {
->>>>>>> 753a2547
     pub event_queue: UIEventQueue,
     pub mouse_position: Point2DF32,
 
@@ -84,14 +81,8 @@
     corner_outline_texture: D::Texture,
 }
 
-<<<<<<< HEAD
 impl<D> UI<D> where D: PfDevice {
     pub fn new(device: &D, resources: &dyn ResourceLoader, framebuffer_size: Point2DI32) -> UI<D> {
-=======
-impl<D> UIPresenter<D> where D: Device {
-    pub fn new(device: &D, resources: &dyn ResourceLoader, framebuffer_size: Point2DI32)
-               -> UIPresenter<D> {
->>>>>>> 753a2547
         let texture_program = DebugTextureProgram::new(device, resources);
         let texture_vertex_array = DebugTextureVertexArray::new(device, &texture_program);
         let font = DebugFont::load(resources);
